--- conflicted
+++ resolved
@@ -21,11 +21,7 @@
 env_logger = "0.11"
 clap = { version = "4", features = ["derive"] }
 log = "0.4"
-<<<<<<< HEAD
-self_update = "0.36"
-=======
 self_update = "0.39"
->>>>>>> 8d39bf22
 opendal = { version = "0.45", default-features = false, features = ["native-tls", "services-fs", "services-s3", "services-webdav"] }
 
 #console-subscriber = { version = "0.2.0" }
