FROM rust:1.60.0 as build-env
WORKDIR /app
COPY . /app
<<<<<<< HEAD
RUN mkdir /data
RUN cargo build --release


FROM gcr.io/distroless/cc
LABEL org.opencontainers.image.source https://github.com/kilerd/zhang
=======
RUN cargo build --release


FROM gcr.io/distroless/cc
LABEL org.opencontainers.image.source https://github.com/kilerd/zhang

COPY --from=build-env /app/target/release/zhang /application/zhang
>>>>>>> b7d53ae2

COPY --from=build-env /app/target/release/zhang /application/zhang
COPY --from=build-env /data /data

WORKDIR application
VOLUME "/data"
EXPOSE 8000

ENTRYPOINT ["./zhang", "server", "/data", "--port", "8000"]<|MERGE_RESOLUTION|>--- conflicted
+++ resolved
@@ -1,22 +1,12 @@
 FROM rust:1.60.0 as build-env
 WORKDIR /app
 COPY . /app
-<<<<<<< HEAD
+
 RUN mkdir /data
 RUN cargo build --release
 
-
 FROM gcr.io/distroless/cc
 LABEL org.opencontainers.image.source https://github.com/kilerd/zhang
-=======
-RUN cargo build --release
-
-
-FROM gcr.io/distroless/cc
-LABEL org.opencontainers.image.source https://github.com/kilerd/zhang
-
-COPY --from=build-env /app/target/release/zhang /application/zhang
->>>>>>> b7d53ae2
 
 COPY --from=build-env /app/target/release/zhang /application/zhang
 COPY --from=build-env /data /data
